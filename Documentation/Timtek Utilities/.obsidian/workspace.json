--- conflicted
+++ resolved
@@ -11,21 +11,12 @@
             "id": "26f893446cafbf69",
             "type": "leaf",
             "state": {
-<<<<<<< HEAD
-              "type": "release-notes",
-              "state": {
-                "currentVersion": "1.9.14"
-              },
-              "icon": "lucide-book-up",
-              "title": "Release Notes 1.9.14"
-=======
               "type": "plantuml",
               "state": {
                 "file": "Samples/TrafficLightStateMachine.puml"
               },
               "icon": "document-plantuml",
               "title": "TrafficLightStateMachine"
->>>>>>> c66c95cb
             }
           }
         ]
