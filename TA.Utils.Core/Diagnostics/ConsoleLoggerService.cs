﻿// This file is part of the TA.Utils project
// Copyright © 2015-2023 Timtek Systems Limited, all rights reserved.
// 
// Permission is hereby granted, free of charge, to any person obtaining a copy of this software and associated
// documentation files (the "Software"), to deal in the Software without restriction, including without limitation
// the rights to use, copy, modify, merge, publish, distribute, sublicense, and/or sell copies of the Software, and to
// permit persons to whom the Software is furnished to do so. The Software comes with no warranty of any kind.
// You make use of the Software entirely at your own risk and assume all liability arising from your use thereof.
// 
// File: ConsoleLoggerService.cs  Last modified: 2023-11-13@10:22 by Tim Long

using JetBrains.Annotations;

namespace TA.Utils.Core.Diagnostics;

/// <summary>
///     A logging service that emits output directly to the console.
///     The service is completely self-contained and does not rely on any external logging back-end.
///     Useful as a light-weight solution for console applications.
/// </summary>
[UsedImplicitly]
public class ConsoleLoggerService : ILog
{
    private readonly ConsoleLoggerOptions options;

    /// <summary>
    ///     Initialize the instance and optionally inject options.
    ///     If no options are supplied, then <see cref="ConsoleLoggerOptions.DefaultOptions" /> is used.
    /// </summary>
    /// <param name="options">Options that configure the logging service.</param>
    public ConsoleLoggerService(ConsoleLoggerOptions options = null) =>
        this.options = options ?? ConsoleLoggerOptions.DefaultOptions;

    /// <inheritdoc />
    public IFluentLogBuilder Trace(int verbosity = 0, string sourceNameOverride = null)
    {
        return new ConsoleLogBuilder(options, ConsoleLogSeverity.Trace);
    }

    /// <inheritdoc />
    public IFluentLogBuilder Debug(int verbosity = 0, string sourceNameOverride = null)
    {
        return new ConsoleLogBuilder(options, ConsoleLogSeverity.Debug);
    }

    /// <inheritdoc />
    public IFluentLogBuilder Info(int verbosity = 0, string sourceNameOverride = null)
    {
        return new ConsoleLogBuilder(options, ConsoleLogSeverity.Info);
    }

    /// <inheritdoc />
    public IFluentLogBuilder Warn(int verbosity = 0, string sourceNameOverride = null)
    {
        return new ConsoleLogBuilder(options, ConsoleLogSeverity.Warning);
    }

    /// <inheritdoc />
    public IFluentLogBuilder Error(int verbosity = 0, string sourceNameOverride = null)
    {
        return new ConsoleLogBuilder(options, ConsoleLogSeverity.Error);
    }

    /// <inheritdoc />
    public IFluentLogBuilder Fatal(int verbosity = 0, string sourceNameOverride = null)
    {
        return new ConsoleLogBuilder(options, ConsoleLogSeverity.Fatal);
    }

<<<<<<< HEAD
        /// <inheritdoc />
        public IFluentLogBuilder Level(string levelName, int verbosity = 0, string sourceNameOverride = null) =>
            throw new NotImplementedException();

        /// <inheritdoc />
        public void Shutdown() { }
=======
    /// <inheritdoc />
    public void Shutdown() { }
>>>>>>> d09c300b

    /// <inheritdoc />
    public ILog WithAmbientProperty(string name, object value)
    {
        return this;
    }

    /// <inheritdoc />
    public ILog WithName(string logSourceName)
    {
        return this;
    }
}<|MERGE_RESOLUTION|>--- conflicted
+++ resolved
@@ -67,17 +67,12 @@
         return new ConsoleLogBuilder(options, ConsoleLogSeverity.Fatal);
     }
 
-<<<<<<< HEAD
         /// <inheritdoc />
         public IFluentLogBuilder Level(string levelName, int verbosity = 0, string sourceNameOverride = null) =>
             throw new NotImplementedException();
 
         /// <inheritdoc />
         public void Shutdown() { }
-=======
-    /// <inheritdoc />
-    public void Shutdown() { }
->>>>>>> d09c300b
 
     /// <inheritdoc />
     public ILog WithAmbientProperty(string name, object value)
